# coding=utf-8
# Copyright 2018 The Google AI Language Team Authors and The HuggingFace Inc. team.
# Copyright (c) 2018, NVIDIA CORPORATION.  All rights reserved.
#
# Licensed under the Apache License, Version 2.0 (the "License");
# you may not use this file except in compliance with the License.
# You may obtain a copy of the License at
#
#     http://www.apache.org/licenses/LICENSE-2.0
#
# Unless required by applicable law or agreed to in writing, software
# distributed under the License is distributed on an "AS IS" BASIS,
# WITHOUT WARRANTIES OR CONDITIONS OF ANY KIND, either express or implied.
# See the License for the specific language governing permissions and
# limitations under the License.
"""PyTorch BERT model. """


import math
import os
import warnings
from dataclasses import dataclass
from typing import Optional, Tuple

import torch
import torch.utils.checkpoint
from torch import nn
from torch.nn import CrossEntropyLoss, MSELoss

from .activations import ACT2FN
from .adapter_bert import (
    BertEncoderAdaptersMixin,
    BertLayerAdaptersMixin,
    BertModelAdaptersMixin,
    BertModelHeadsMixin,
    BertOutputAdaptersMixin,
    BertSelfOutputAdaptersMixin,
)
from .adapter_model_mixin import ModelWithHeadsAdaptersMixin
from .configuration_bert import BertConfig
from .file_utils import (
    ModelOutput,
    add_code_sample_docstrings,
    add_start_docstrings,
    add_start_docstrings_to_model_forward,
    replace_return_docstrings,
)
from .modeling_outputs import (
    BaseModelOutputWithCrossAttentions,
    BaseModelOutputWithPoolingAndCrossAttentions,
    CausalLMOutputWithCrossAttentions,
    MaskedLMOutput,
    MultipleChoiceModelOutput,
    NextSentencePredictorOutput,
    QuestionAnsweringModelOutput,
    SequenceClassifierOutput,
    TokenClassifierOutput,
)
from .modeling_utils import (
    PreTrainedModel,
    apply_chunking_to_forward,
    find_pruneable_heads_and_indices,
    prune_linear_layer,
)
from .utils import logging


logger = logging.get_logger(__name__)

_CONFIG_FOR_DOC = "BertConfig"
_TOKENIZER_FOR_DOC = "BertTokenizer"

BERT_PRETRAINED_MODEL_ARCHIVE_LIST = [
    "bert-base-uncased",
    "bert-large-uncased",
    "bert-base-cased",
    "bert-large-cased",
    "bert-base-multilingual-uncased",
    "bert-base-multilingual-cased",
    "bert-base-chinese",
    "bert-base-german-cased",
    "bert-large-uncased-whole-word-masking",
    "bert-large-cased-whole-word-masking",
    "bert-large-uncased-whole-word-masking-finetuned-squad",
    "bert-large-cased-whole-word-masking-finetuned-squad",
    "bert-base-cased-finetuned-mrpc",
    "bert-base-german-dbmdz-cased",
    "bert-base-german-dbmdz-uncased",
    "cl-tohoku/bert-base-japanese",
    "cl-tohoku/bert-base-japanese-whole-word-masking",
    "cl-tohoku/bert-base-japanese-char",
    "cl-tohoku/bert-base-japanese-char-whole-word-masking",
    "TurkuNLP/bert-base-finnish-cased-v1",
    "TurkuNLP/bert-base-finnish-uncased-v1",
    "wietsedv/bert-base-dutch-cased",
    # See all BERT models at https://huggingface.co/models?filter=bert
]


def load_tf_weights_in_bert(model, config, tf_checkpoint_path):
    """Load tf checkpoints in a pytorch model."""
    try:
        import re

        import numpy as np
        import tensorflow as tf
    except ImportError:
        logger.error(
            "Loading a TensorFlow model in PyTorch, requires TensorFlow to be installed. Please see "
            "https://www.tensorflow.org/install/ for installation instructions."
        )
        raise
    tf_path = os.path.abspath(tf_checkpoint_path)
    logger.info("Converting TensorFlow checkpoint from {}".format(tf_path))
    # Load weights from TF model
    init_vars = tf.train.list_variables(tf_path)
    names = []
    arrays = []
    for name, shape in init_vars:
        logger.info("Loading TF weight {} with shape {}".format(name, shape))
        array = tf.train.load_variable(tf_path, name)
        names.append(name)
        arrays.append(array)

    for name, array in zip(names, arrays):
        name = name.split("/")
        # adam_v and adam_m are variables used in AdamWeightDecayOptimizer to calculated m and v
        # which are not required for using pretrained model
        if any(
            n in ["adam_v", "adam_m", "AdamWeightDecayOptimizer", "AdamWeightDecayOptimizer_1", "global_step"]
            for n in name
        ):
            logger.info("Skipping {}".format("/".join(name)))
            continue
        pointer = model
        for m_name in name:
            if re.fullmatch(r"[A-Za-z]+_\d+", m_name):
                scope_names = re.split(r"_(\d+)", m_name)
            else:
                scope_names = [m_name]
            if scope_names[0] == "kernel" or scope_names[0] == "gamma":
                pointer = getattr(pointer, "weight")
            elif scope_names[0] == "output_bias" or scope_names[0] == "beta":
                pointer = getattr(pointer, "bias")
            elif scope_names[0] == "output_weights":
                pointer = getattr(pointer, "weight")
            elif scope_names[0] == "squad":
                pointer = getattr(pointer, "classifier")
            else:
                try:
                    pointer = getattr(pointer, scope_names[0])
                except AttributeError:
                    logger.info("Skipping {}".format("/".join(name)))
                    continue
            if len(scope_names) >= 2:
                num = int(scope_names[1])
                pointer = pointer[num]
        if m_name[-11:] == "_embeddings":
            pointer = getattr(pointer, "weight")
        elif m_name == "kernel":
            array = np.transpose(array)
        try:
            assert (
                pointer.shape == array.shape
            ), f"Pointer shape {pointer.shape} and array shape {array.shape} mismatched"
        except AssertionError as e:
            e.args += (pointer.shape, array.shape)
            raise
        logger.info("Initialize PyTorch weight {}".format(name))
        pointer.data = torch.from_numpy(array)
    return model


class BertEmbeddings(nn.Module):
    """Construct the embeddings from word, position and token_type embeddings."""

    def __init__(self, config):
        super().__init__()
        self.word_embeddings = nn.Embedding(config.vocab_size, config.hidden_size, padding_idx=config.pad_token_id)
        self.position_embeddings = nn.Embedding(config.max_position_embeddings, config.hidden_size)
        self.token_type_embeddings = nn.Embedding(config.type_vocab_size, config.hidden_size)

        # self.LayerNorm is not snake-cased to stick with TensorFlow model variable name and be able to load
        # any TensorFlow checkpoint file
        self.LayerNorm = nn.LayerNorm(config.hidden_size, eps=config.layer_norm_eps)
        self.dropout = nn.Dropout(config.hidden_dropout_prob)

        # position_ids (1, len position emb) is contiguous in memory and exported when serialized
        self.register_buffer("position_ids", torch.arange(config.max_position_embeddings).expand((1, -1)))

    def forward(self, input_ids=None, token_type_ids=None, position_ids=None, inputs_embeds=None):
        if input_ids is not None:
            input_shape = input_ids.size()
        else:
            input_shape = inputs_embeds.size()[:-1]

        seq_length = input_shape[1]

        if position_ids is None:
            position_ids = self.position_ids[:, :seq_length]

        if token_type_ids is None:
            token_type_ids = torch.zeros(input_shape, dtype=torch.long, device=self.position_ids.device)

        if inputs_embeds is None:
            inputs_embeds = self.word_embeddings(input_ids)
        position_embeddings = self.position_embeddings(position_ids)
        token_type_embeddings = self.token_type_embeddings(token_type_ids)

        embeddings = inputs_embeds + position_embeddings + token_type_embeddings
        embeddings = self.LayerNorm(embeddings)
        embeddings = self.dropout(embeddings)
        return embeddings


class BertSelfAttention(nn.Module):
    def __init__(self, config):
        super().__init__()
        if config.hidden_size % config.num_attention_heads != 0 and not hasattr(config, "embedding_size"):
            raise ValueError(
                "The hidden size (%d) is not a multiple of the number of attention "
                "heads (%d)" % (config.hidden_size, config.num_attention_heads)
            )

        self.num_attention_heads = config.num_attention_heads
        self.attention_head_size = int(config.hidden_size / config.num_attention_heads)
        self.all_head_size = self.num_attention_heads * self.attention_head_size

        self.query = nn.Linear(config.hidden_size, self.all_head_size)
        self.key = nn.Linear(config.hidden_size, self.all_head_size)
        self.value = nn.Linear(config.hidden_size, self.all_head_size)

        self.dropout = nn.Dropout(config.attention_probs_dropout_prob)

    def transpose_for_scores(self, x):
        new_x_shape = x.size()[:-1] + (self.num_attention_heads, self.attention_head_size)
        x = x.view(*new_x_shape)
        return x.permute(0, 2, 1, 3)

    def forward(
        self,
        hidden_states,
        attention_mask=None,
        head_mask=None,
        encoder_hidden_states=None,
        encoder_attention_mask=None,
        output_attentions=False,
    ):
        mixed_query_layer = self.query(hidden_states)

        # If this is instantiated as a cross-attention module, the keys
        # and values come from an encoder; the attention mask needs to be
        # such that the encoder's padding tokens are not attended to.
        if encoder_hidden_states is not None:
            mixed_key_layer = self.key(encoder_hidden_states)
            mixed_value_layer = self.value(encoder_hidden_states)
            attention_mask = encoder_attention_mask
        else:
            mixed_key_layer = self.key(hidden_states)
            mixed_value_layer = self.value(hidden_states)

        query_layer = self.transpose_for_scores(mixed_query_layer)
        key_layer = self.transpose_for_scores(mixed_key_layer)
        value_layer = self.transpose_for_scores(mixed_value_layer)

        # Take the dot product between "query" and "key" to get the raw attention scores.
        attention_scores = torch.matmul(query_layer, key_layer.transpose(-1, -2))
        attention_scores = attention_scores / math.sqrt(self.attention_head_size)
        if attention_mask is not None:
            # Apply the attention mask is (precomputed for all layers in BertModel forward() function)
            attention_scores = attention_scores + attention_mask

        # Normalize the attention scores to probabilities.
        attention_probs = nn.Softmax(dim=-1)(attention_scores)

        # This is actually dropping out entire tokens to attend to, which might
        # seem a bit unusual, but is taken from the original Transformer paper.
        attention_probs = self.dropout(attention_probs)

        # Mask heads if we want to
        if head_mask is not None:
            attention_probs = attention_probs * head_mask

        context_layer = torch.matmul(attention_probs, value_layer)

        context_layer = context_layer.permute(0, 2, 1, 3).contiguous()
        new_context_layer_shape = context_layer.size()[:-2] + (self.all_head_size,)
        context_layer = context_layer.view(*new_context_layer_shape)

        outputs = (context_layer, attention_probs) if output_attentions else (context_layer,)
        return outputs


class BertSelfOutput(BertSelfOutputAdaptersMixin, nn.Module):
    def __init__(self, config):
        super().__init__()
        self.config = config

        self.dense = nn.Linear(config.hidden_size, config.hidden_size)
        self.LayerNorm = nn.LayerNorm(config.hidden_size, eps=config.layer_norm_eps)
        self.dropout = nn.Dropout(config.hidden_dropout_prob)
        self._init_adapter_modules()

    def forward(self, hidden_states, input_tensor):
        hidden_states = self.dense(hidden_states)
        hidden_states = self.dropout(hidden_states)
        hidden_states = self.adapters_forward(hidden_states, input_tensor)
        return hidden_states


class BertAttention(nn.Module):
    def __init__(self, config):
        super().__init__()
        self.self = BertSelfAttention(config)
        self.output = BertSelfOutput(config)
        self.pruned_heads = set()

    def prune_heads(self, heads):
        if len(heads) == 0:
            return
        heads, index = find_pruneable_heads_and_indices(
            heads, self.self.num_attention_heads, self.self.attention_head_size, self.pruned_heads
        )

        # Prune linear layers
        self.self.query = prune_linear_layer(self.self.query, index)
        self.self.key = prune_linear_layer(self.self.key, index)
        self.self.value = prune_linear_layer(self.self.value, index)
        self.output.dense = prune_linear_layer(self.output.dense, index, dim=1)

        # Update hyper params and store pruned heads
        self.self.num_attention_heads = self.self.num_attention_heads - len(heads)
        self.self.all_head_size = self.self.attention_head_size * self.self.num_attention_heads
        self.pruned_heads = self.pruned_heads.union(heads)

    def forward(
        self,
        hidden_states,
        attention_mask=None,
        head_mask=None,
        encoder_hidden_states=None,
        encoder_attention_mask=None,
        output_attentions=False,
    ):
        self_outputs = self.self(
            hidden_states,
            attention_mask,
            head_mask,
            encoder_hidden_states,
            encoder_attention_mask,
            output_attentions,
        )
        attention_output = self.output(self_outputs[0], hidden_states)
        outputs = (attention_output,) + self_outputs[1:]  # add attentions if we output them
        return outputs


class BertIntermediate(nn.Module):
    def __init__(self, config):
        super().__init__()
        self.dense = nn.Linear(config.hidden_size, config.intermediate_size)
        if isinstance(config.hidden_act, str):
            self.intermediate_act_fn = ACT2FN[config.hidden_act]
        else:
            self.intermediate_act_fn = config.hidden_act

    def forward(self, hidden_states):
        hidden_states = self.dense(hidden_states)
        hidden_states = self.intermediate_act_fn(hidden_states)
        return hidden_states


class BertOutput(BertOutputAdaptersMixin, nn.Module):
    def __init__(self, config):
        super().__init__()
        self.config = config

        self.dense = nn.Linear(config.intermediate_size, config.hidden_size)
        self.LayerNorm = nn.LayerNorm(config.hidden_size, eps=config.layer_norm_eps)
        self.dropout = nn.Dropout(config.hidden_dropout_prob)
        self._init_adapter_modules()

    def forward(self, hidden_states, input_tensor):
        hidden_states = self.dense(hidden_states)
        hidden_states = self.dropout(hidden_states)
        hidden_states = self.adapters_forward(hidden_states, input_tensor)
        return hidden_states


class BertLayer(BertLayerAdaptersMixin, nn.Module):
    def __init__(self, config):
        super().__init__()
        self.chunk_size_feed_forward = config.chunk_size_feed_forward
        self.seq_len_dim = 1
        self.attention = BertAttention(config)
        self.is_decoder = config.is_decoder
        self.add_cross_attention = config.add_cross_attention
        if self.add_cross_attention:
            assert self.is_decoder, f"{self} should be used as a decoder model if cross attention is added"
            self.crossattention = BertAttention(config)
        self.intermediate = BertIntermediate(config)
        self.output = BertOutput(config)

    def forward(
        self,
        hidden_states,
        attention_mask=None,
        head_mask=None,
        encoder_hidden_states=None,
        encoder_attention_mask=None,
        output_attentions=False,
    ):
        self_attention_outputs = self.attention(
            hidden_states,
            attention_mask,
            head_mask,
            output_attentions=output_attentions,
        )
        attention_output = self_attention_outputs[0]
        outputs = self_attention_outputs[1:]  # add self attentions if we output attention weights

        if self.is_decoder and encoder_hidden_states is not None:
            assert hasattr(
                self, "crossattention"
            ), f"If `encoder_hidden_states` are passed, {self} has to be instantiated with cross-attention layers by setting `config.add_cross_attention=True`"
            cross_attention_outputs = self.crossattention(
                attention_output,
                attention_mask,
                head_mask,
                encoder_hidden_states,
                encoder_attention_mask,
                output_attentions,
            )
            attention_output = cross_attention_outputs[0]
            outputs = outputs + cross_attention_outputs[1:]  # add cross attentions if we output attention weights

        layer_output = apply_chunking_to_forward(
            self.feed_forward_chunk, self.chunk_size_feed_forward, self.seq_len_dim, attention_output
        )
        outputs = (layer_output,) + outputs
        return outputs

    def feed_forward_chunk(self, attention_output):
        intermediate_output = self.intermediate(attention_output)
        layer_output = self.output(intermediate_output, attention_output)
        return layer_output


class BertEncoder(BertEncoderAdaptersMixin, nn.Module):
    def __init__(self, config):
        super().__init__()
        self.config = config
        self.layer = nn.ModuleList([BertLayer(config) for _ in range(config.num_hidden_layers)])

    def forward(
        self,
        hidden_states,
        attention_mask=None,
        head_mask=None,
        encoder_hidden_states=None,
        encoder_attention_mask=None,
        output_attentions=False,
        output_hidden_states=False,
        return_dict=False,
    ):
        all_hidden_states = () if output_hidden_states else None
        all_self_attentions = () if output_attentions else None
        all_cross_attentions = () if output_attentions and self.config.add_cross_attention else None
        for i, layer_module in enumerate(self.layer):
            if output_hidden_states:
                all_hidden_states = all_hidden_states + (hidden_states,)

            layer_head_mask = head_mask[i] if head_mask is not None else None

            if getattr(self.config, "gradient_checkpointing", False):

                def create_custom_forward(module):
                    def custom_forward(*inputs):
                        return module(*inputs, output_attentions, adapter_names=adapter_names)

                    return custom_forward

                layer_outputs = torch.utils.checkpoint.checkpoint(
                    create_custom_forward(layer_module),
                    hidden_states,
                    attention_mask,
                    layer_head_mask,
                    encoder_hidden_states,
                    encoder_attention_mask,
                )
            else:
                layer_outputs = layer_module(
                    hidden_states,
                    attention_mask,
                    layer_head_mask,
                    encoder_hidden_states,
                    encoder_attention_mask,
                    output_attentions,
                )
            hidden_states = layer_outputs[0]
            if output_attentions:
                all_self_attentions = all_self_attentions + (layer_outputs[1],)
                if self.config.add_cross_attention:
                    all_cross_attentions = all_cross_attentions + (layer_outputs[2],)

        if output_hidden_states:
            all_hidden_states = all_hidden_states + (hidden_states,)

        if not return_dict:
            return tuple(
                v
                for v in [hidden_states, all_hidden_states, all_self_attentions, all_cross_attentions]
                if v is not None
            )
        return BaseModelOutputWithCrossAttentions(
            last_hidden_state=hidden_states,
            hidden_states=all_hidden_states,
            attentions=all_self_attentions,
            cross_attentions=all_cross_attentions,
        )


class BertPooler(nn.Module):
    def __init__(self, config):
        super().__init__()
        self.dense = nn.Linear(config.hidden_size, config.hidden_size)
        self.activation = nn.Tanh()

    def forward(self, hidden_states):
        # We "pool" the model by simply taking the hidden state corresponding
        # to the first token.
        first_token_tensor = hidden_states[:, 0]
        pooled_output = self.dense(first_token_tensor)
        pooled_output = self.activation(pooled_output)
        return pooled_output


class BertPredictionHeadTransform(nn.Module):
    def __init__(self, config):
        super().__init__()
        self.dense = nn.Linear(config.hidden_size, config.hidden_size)
        if isinstance(config.hidden_act, str):
            self.transform_act_fn = ACT2FN[config.hidden_act]
        else:
            self.transform_act_fn = config.hidden_act
        self.LayerNorm = nn.LayerNorm(config.hidden_size, eps=config.layer_norm_eps)

    def forward(self, hidden_states):
        hidden_states = self.dense(hidden_states)
        hidden_states = self.transform_act_fn(hidden_states)
        hidden_states = self.LayerNorm(hidden_states)
        return hidden_states


class BertLMPredictionHead(nn.Module):
    def __init__(self, config):
        super().__init__()
        self.transform = BertPredictionHeadTransform(config)

        # The output weights are the same as the input embeddings, but there is
        # an output-only bias for each token.
        self.decoder = nn.Linear(config.hidden_size, config.vocab_size, bias=False)

        self.bias = nn.Parameter(torch.zeros(config.vocab_size))

        # Need a link between the two variables so that the bias is correctly resized with `resize_token_embeddings`
        self.decoder.bias = self.bias

    def forward(self, hidden_states, inv_lang_adapter=None):
        hidden_states = self.transform(hidden_states)
        if inv_lang_adapter:
            hidden_states = inv_lang_adapter(hidden_states, rev=True)
        hidden_states = self.decoder(hidden_states)
        return hidden_states


class BertOnlyMLMHead(nn.Module):
    def __init__(self, config):
        super().__init__()
        self.predictions = BertLMPredictionHead(config)

    def forward(self, sequence_output, inv_lang_adapter=None):
        prediction_scores = self.predictions(sequence_output, inv_lang_adapter)
        return prediction_scores


class BertOnlyNSPHead(nn.Module):
    def __init__(self, config):
        super().__init__()
        self.seq_relationship = nn.Linear(config.hidden_size, 2)

    def forward(self, pooled_output):
        seq_relationship_score = self.seq_relationship(pooled_output)
        return seq_relationship_score


class BertPreTrainingHeads(nn.Module):
    def __init__(self, config):
        super().__init__()
        self.predictions = BertLMPredictionHead(config)
        self.seq_relationship = nn.Linear(config.hidden_size, 2)

    def forward(self, sequence_output, pooled_output, inv_lang_adapter=None):
        prediction_scores = self.predictions(sequence_output, inv_lang_adapter)
        seq_relationship_score = self.seq_relationship(pooled_output)
        return prediction_scores, seq_relationship_score


class BertPreTrainedModel(PreTrainedModel):
    """
    An abstract class to handle weights initialization and a simple interface for downloading and loading pretrained
    models.
    """

    config_class = BertConfig
    load_tf_weights = load_tf_weights_in_bert
    base_model_prefix = "bert"
    authorized_missing_keys = [r"position_ids"]

    def _init_weights(self, module):
        """ Initialize the weights """
        if isinstance(module, (nn.Linear, nn.Embedding)):
            # Slightly different from the TF version which uses truncated_normal for initialization
            # cf https://github.com/pytorch/pytorch/pull/5617
            module.weight.data.normal_(mean=0.0, std=self.config.initializer_range)
        elif isinstance(module, nn.LayerNorm):
            module.bias.data.zero_()
            module.weight.data.fill_(1.0)
        if isinstance(module, nn.Linear) and module.bias is not None:
            module.bias.data.zero_()


@dataclass
class BertForPreTrainingOutput(ModelOutput):
    """
    Output type of :class:`~transformers.BertForPreTraining`.

    Args:
        loss (`optional`, returned when ``labels`` is provided, ``torch.FloatTensor`` of shape :obj:`(1,)`):
            Total loss as the sum of the masked language modeling loss and the next sequence prediction
            (classification) loss.
        prediction_logits (:obj:`torch.FloatTensor` of shape :obj:`(batch_size, sequence_length, config.vocab_size)`):
            Prediction scores of the language modeling head (scores for each vocabulary token before SoftMax).
        seq_relationship_logits (:obj:`torch.FloatTensor` of shape :obj:`(batch_size, 2)`):
            Prediction scores of the next sequence prediction (classification) head (scores of True/False continuation
            before SoftMax).
        hidden_states (:obj:`tuple(torch.FloatTensor)`, `optional`, returned when ``output_hidden_states=True`` is passed or when ``config.output_hidden_states=True``):
            Tuple of :obj:`torch.FloatTensor` (one for the output of the embeddings + one for the output of each layer)
            of shape :obj:`(batch_size, sequence_length, hidden_size)`.

            Hidden-states of the model at the output of each layer plus the initial embedding outputs.
        attentions (:obj:`tuple(torch.FloatTensor)`, `optional`, returned when ``output_attentions=True`` is passed or when ``config.output_attentions=True``):
            Tuple of :obj:`torch.FloatTensor` (one for each layer) of shape :obj:`(batch_size, num_heads,
            sequence_length, sequence_length)`.

            Attentions weights after the attention softmax, used to compute the weighted average in the self-attention
            heads.
    """

    loss: Optional[torch.FloatTensor] = None
    prediction_logits: torch.FloatTensor = None
    seq_relationship_logits: torch.FloatTensor = None
    hidden_states: Optional[Tuple[torch.FloatTensor]] = None
    attentions: Optional[Tuple[torch.FloatTensor]] = None


BERT_START_DOCSTRING = r"""

    This model inherits from :class:`~transformers.PreTrainedModel`. Check the superclass documentation for the generic
    methods the library implements for all its model (such as downloading or saving, resizing the input embeddings,
    pruning heads etc.)

    This model is also a PyTorch `torch.nn.Module <https://pytorch.org/docs/stable/nn.html#torch.nn.Module>`__
    subclass. Use it as a regular PyTorch Module and refer to the PyTorch documentation for all matter related to
    general usage and behavior.

    Parameters:
        config (:class:`~transformers.BertConfig`): Model configuration class with all the parameters of the model.
            Initializing with a config file does not load the weights associated with the model, only the
            configuration. Check out the :meth:`~transformers.PreTrainedModel.from_pretrained` method to load the model
            weights.
"""

BERT_INPUTS_DOCSTRING = r"""
    Args:
        input_ids (:obj:`torch.LongTensor` of shape :obj:`({0})`):
            Indices of input sequence tokens in the vocabulary.

            Indices can be obtained using :class:`~transformers.BertTokenizer`. See
            :meth:`transformers.PreTrainedTokenizer.encode` and :meth:`transformers.PreTrainedTokenizer.__call__` for
            details.

            `What are input IDs? <../glossary.html#input-ids>`__
        attention_mask (:obj:`torch.FloatTensor` of shape :obj:`({0})`, `optional`):
            Mask to avoid performing attention on padding token indices. Mask values selected in ``[0, 1]``:

            - 1 for tokens that are **not masked**,
            - 0 for tokens that are **masked**.

            `What are attention masks? <../glossary.html#attention-mask>`__
        token_type_ids (:obj:`torch.LongTensor` of shape :obj:`({0})`, `optional`):
            Segment token indices to indicate first and second portions of the inputs. Indices are selected in ``[0,
            1]``:

            - 0 corresponds to a `sentence A` token,
            - 1 corresponds to a `sentence B` token.

            `What are token type IDs? <../glossary.html#token-type-ids>`_
        position_ids (:obj:`torch.LongTensor` of shape :obj:`({0})`, `optional`):
            Indices of positions of each input sequence tokens in the position embeddings. Selected in the range ``[0,
            config.max_position_embeddings - 1]``.

            `What are position IDs? <../glossary.html#position-ids>`_
        head_mask (:obj:`torch.FloatTensor` of shape :obj:`(num_heads,)` or :obj:`(num_layers, num_heads)`, `optional`):
            Mask to nullify selected heads of the self-attention modules. Mask values selected in ``[0, 1]``:

            - 1 indicates the head is **not masked**,
            - 0 indicates the head is **masked**.

        inputs_embeds (:obj:`torch.FloatTensor` of shape :obj:`({0}, hidden_size)`, `optional`):
            Optionally, instead of passing :obj:`input_ids` you can choose to directly pass an embedded representation.
            This is useful if you want more control over how to convert :obj:`input_ids` indices into associated
            vectors than the model's internal embedding lookup matrix.
        output_attentions (:obj:`bool`, `optional`):
            Whether or not to return the attentions tensors of all attention layers. See ``attentions`` under returned
            tensors for more detail.
        output_hidden_states (:obj:`bool`, `optional`):
            Whether or not to return the hidden states of all layers. See ``hidden_states`` under returned tensors for
            more detail.
        return_dict (:obj:`bool`, `optional`):
            Whether or not to return a :class:`~transformers.file_utils.ModelOutput` instead of a plain tuple.
"""


@add_start_docstrings(
    "The bare Bert Model transformer outputting raw hidden-states without any specific head on top.",
    BERT_START_DOCSTRING,
)
class BertModel(BertModelAdaptersMixin, BertPreTrainedModel):
    """

    The model can behave as an encoder (with only self-attention) as well as a decoder, in which case a layer of
    cross-attention is added between the self-attention layers, following the architecture described in `Attention is
    all you need <https://arxiv.org/abs/1706.03762>`__ by Ashish Vaswani, Noam Shazeer, Niki Parmar, Jakob Uszkoreit,
    Llion Jones, Aidan N. Gomez, Lukasz Kaiser and Illia Polosukhin.

    To behave as an decoder the model needs to be initialized with the :obj:`is_decoder` argument of the configuration
    set to :obj:`True`. To be used in a Seq2Seq model, the model needs to initialized with both :obj:`is_decoder`
    argument and :obj:`add_cross_attention` set to :obj:`True`; an :obj:`encoder_hidden_states` is then expected as an
    input to the forward pass.
    """

    def __init__(self, config, add_pooling_layer=True):
        super().__init__(config)
        self.config = config

        self.embeddings = BertEmbeddings(config)
        self.encoder = BertEncoder(config)

        self.pooler = BertPooler(config) if add_pooling_layer else None

        self._init_adapter_modules()

        self.init_weights()

    def get_input_embeddings(self):
        return self.embeddings.word_embeddings

    def set_input_embeddings(self, value):
        self.embeddings.word_embeddings = value

    def _prune_heads(self, heads_to_prune):
        """
        Prunes heads of the model. heads_to_prune: dict of {layer_num: list of heads to prune in this layer} See base
        class PreTrainedModel
        """
        for layer, heads in heads_to_prune.items():
            self.encoder.layer[layer].attention.prune_heads(heads)

    @add_start_docstrings_to_model_forward(BERT_INPUTS_DOCSTRING.format("batch_size, sequence_length"))
    @add_code_sample_docstrings(
        tokenizer_class=_TOKENIZER_FOR_DOC,
        checkpoint="bert-base-uncased",
        output_type=BaseModelOutputWithPoolingAndCrossAttentions,
        config_class=_CONFIG_FOR_DOC,
    )
    def forward(
        self,
        input_ids=None,
        attention_mask=None,
        token_type_ids=None,
        position_ids=None,
        head_mask=None,
        inputs_embeds=None,
        encoder_hidden_states=None,
        encoder_attention_mask=None,
        output_attentions=None,
        output_hidden_states=None,
        return_dict=None,
    ):
        r"""
        encoder_hidden_states  (:obj:`torch.FloatTensor` of shape :obj:`(batch_size, sequence_length, hidden_size)`, `optional`):
            Sequence of hidden-states at the output of the last layer of the encoder. Used in the cross-attention if
            the model is configured as a decoder.
        encoder_attention_mask (:obj:`torch.FloatTensor` of shape :obj:`(batch_size, sequence_length)`, `optional`):
            Mask to avoid performing attention on the padding token indices of the encoder input. This mask is used in
            the cross-attention if the model is configured as a decoder. Mask values selected in ``[0, 1]``:

            - 1 for tokens that are **not masked**,
            - 0 for tokens that are **masked**.
        """
        output_attentions = output_attentions if output_attentions is not None else self.config.output_attentions
        output_hidden_states = (
            output_hidden_states if output_hidden_states is not None else self.config.output_hidden_states
        )
        return_dict = return_dict if return_dict is not None else self.config.use_return_dict
        # some warnings if we don't use available adapters
        if not self.active_adapters and self.has_adapters():
            logger.warning("There are adapters available but none are passed to model.forward")

        if input_ids is not None and inputs_embeds is not None:
            raise ValueError("You cannot specify both input_ids and inputs_embeds at the same time")
        elif input_ids is not None:
            input_shape = input_ids.size()
        elif inputs_embeds is not None:
            input_shape = inputs_embeds.size()[:-1]
        else:
            raise ValueError("You have to specify either input_ids or inputs_embeds")

        device = input_ids.device if input_ids is not None else inputs_embeds.device

        if attention_mask is None:
            attention_mask = torch.ones(input_shape, device=device)
        if token_type_ids is None:
            token_type_ids = torch.zeros(input_shape, dtype=torch.long, device=device)

        # We can provide a self-attention mask of dimensions [batch_size, from_seq_length, to_seq_length]
        # ourselves in which case we just need to make it broadcastable to all heads.
        extended_attention_mask: torch.Tensor = self.get_extended_attention_mask(attention_mask, input_shape, device)

        # If a 2D or 3D attention mask is provided for the cross-attention
        # we need to make broadcastable to [batch_size, num_heads, seq_length, seq_length]
        if self.config.is_decoder and encoder_hidden_states is not None:
            encoder_batch_size, encoder_sequence_length, _ = encoder_hidden_states.size()
            encoder_hidden_shape = (encoder_batch_size, encoder_sequence_length)
            if encoder_attention_mask is None:
                encoder_attention_mask = torch.ones(encoder_hidden_shape, device=device)
            encoder_extended_attention_mask = self.invert_attention_mask(encoder_attention_mask)
        else:
            encoder_extended_attention_mask = None

        # Prepare head mask if needed
        # 1.0 in head_mask indicate we keep the head
        # attention_probs has shape bsz x n_heads x N x N
        # input head_mask has shape [num_heads] or [num_hidden_layers x num_heads]
        # and head_mask is converted to shape [num_hidden_layers x batch x num_heads x seq_length x seq_length]
        head_mask = self.get_head_mask(head_mask, self.config.num_hidden_layers)

        embedding_output = self.embeddings(
            input_ids=input_ids, position_ids=position_ids, token_type_ids=token_type_ids, inputs_embeds=inputs_embeds
        )
        embedding_output = self.invertible_adapters_forward(embedding_output)

        encoder_outputs = self.encoder(
            embedding_output,
            attention_mask=extended_attention_mask,
            head_mask=head_mask,
            encoder_hidden_states=encoder_hidden_states,
            encoder_attention_mask=encoder_extended_attention_mask,
            output_attentions=output_attentions,
            output_hidden_states=output_hidden_states,
            return_dict=return_dict,
        )
        sequence_output = encoder_outputs[0]
        pooled_output = self.pooler(sequence_output) if self.pooler is not None else None

        if not return_dict:
            return (sequence_output, pooled_output) + encoder_outputs[1:]

        return BaseModelOutputWithPoolingAndCrossAttentions(
            last_hidden_state=sequence_output,
            pooler_output=pooled_output,
            hidden_states=encoder_outputs.hidden_states,
            attentions=encoder_outputs.attentions,
            cross_attentions=encoder_outputs.cross_attentions,
        )


@add_start_docstrings(
    """Bert Model transformer with the option to add multiple flexible heads on top.""",
    BERT_START_DOCSTRING,
)
class BertModelWithHeads(BertModelHeadsMixin, BertPreTrainedModel):
    def __init__(self, config):
        super().__init__(config)

        self.bert = BertModel(config)

        self._init_head_modules()

        self.init_weights()

    @add_start_docstrings_to_model_forward(BERT_INPUTS_DOCSTRING.format("batch_size, sequence_length"))
    def forward(
        self,
        input_ids=None,
        attention_mask=None,
        token_type_ids=None,
        position_ids=None,
        head_mask=None,
        inputs_embeds=None,
        labels=None,
        output_attentions=None,
        output_hidden_states=None,
        head=None,
        return_dict=None,
    ):
        input_ids = input_ids.view(-1, input_ids.size(-1)) if input_ids is not None else None
        attention_mask = attention_mask.view(-1, attention_mask.size(-1)) if attention_mask is not None else None
        token_type_ids = token_type_ids.view(-1, token_type_ids.size(-1)) if token_type_ids is not None else None
        position_ids = position_ids.view(-1, position_ids.size(-1)) if position_ids is not None else None

        return_dict = return_dict if return_dict is not None else self.config.use_return_dict

        outputs = self.bert(
            input_ids,
            attention_mask=attention_mask,
            token_type_ids=token_type_ids,
            position_ids=position_ids,
            head_mask=head_mask,
            inputs_embeds=inputs_embeds,
            output_attentions=output_attentions,
            output_hidden_states=output_hidden_states,
            return_dict=return_dict,
        )

        outputs = self.forward_head(
            outputs,
            head_name=head,
            attention_mask=attention_mask,
            labels=labels,
            return_dict=return_dict,
        )

        return outputs


@add_start_docstrings(
    """
    Bert Model with two heads on top as done during the pre-training: a `masked language modeling` head and a `next
    sentence prediction (classification)` head.
    """,
    BERT_START_DOCSTRING,
)
class BertForPreTraining(ModelWithHeadsAdaptersMixin, BertPreTrainedModel):
    def __init__(self, config):
        super().__init__(config)

        self.bert = BertModel(config)
        self.cls = BertPreTrainingHeads(config)

        self.init_weights()

    def get_output_embeddings(self):
        return self.cls.predictions.decoder

    @add_start_docstrings_to_model_forward(BERT_INPUTS_DOCSTRING.format("batch_size, sequence_length"))
    @replace_return_docstrings(output_type=BertForPreTrainingOutput, config_class=_CONFIG_FOR_DOC)
    def forward(
        self,
        input_ids=None,
        attention_mask=None,
        token_type_ids=None,
        position_ids=None,
        head_mask=None,
        inputs_embeds=None,
        labels=None,
        next_sentence_label=None,
        output_attentions=None,
        output_hidden_states=None,
        return_dict=None,
        **kwargs
    ):
        r"""
        labels (:obj:`torch.LongTensor` of shape ``(batch_size, sequence_length)``, `optional`):
            Labels for computing the masked language modeling loss. Indices should be in ``[-100, 0, ...,
            config.vocab_size]`` (see ``input_ids`` docstring) Tokens with indices set to ``-100`` are ignored
            (masked), the loss is only computed for the tokens with labels in ``[0, ..., config.vocab_size]``
        next_sentence_label (``torch.LongTensor`` of shape ``(batch_size,)``, `optional`):
            Labels for computing the next sequence prediction (classification) loss. Input should be a sequence pair
            (see :obj:`input_ids` docstring) Indices should be in ``[0, 1]``:

            - 0 indicates sequence B is a continuation of sequence A,
            - 1 indicates sequence B is a random sequence.
        kwargs (:obj:`Dict[str, any]`, optional, defaults to `{}`):
            Used to hide legacy arguments that have been deprecated.

        Returns:

        Example::

            >>> from transformers import BertTokenizer, BertForPreTraining
            >>> import torch

            >>> tokenizer = BertTokenizer.from_pretrained('bert-base-uncased')
            >>> model = BertForPreTraining.from_pretrained('bert-base-uncased', return_dict=True)

            >>> inputs = tokenizer("Hello, my dog is cute", return_tensors="pt")
            >>> outputs = model(**inputs)

            >>> prediction_logits = outputs.prediction_logits
            >>> seq_relationship_logits = outputs.seq_relationship_logits
        """
        if "masked_lm_labels" in kwargs:
            warnings.warn(
                "The `masked_lm_labels` argument is deprecated and will be removed in a future version, use `labels` instead.",
                FutureWarning,
            )
            labels = kwargs.pop("masked_lm_labels")
        assert kwargs == {}, f"Unexpected keyword arguments: {list(kwargs.keys())}."
        return_dict = return_dict if return_dict is not None else self.config.use_return_dict

        outputs = self.bert(
            input_ids,
            attention_mask=attention_mask,
            token_type_ids=token_type_ids,
            position_ids=position_ids,
            head_mask=head_mask,
            inputs_embeds=inputs_embeds,
            output_attentions=output_attentions,
            output_hidden_states=output_hidden_states,
            return_dict=return_dict,
        )

        sequence_output, pooled_output = outputs[:2]
        prediction_scores, seq_relationship_score = self.cls(
            sequence_output,
            pooled_output,
            inv_lang_adapter=self.bert.get_invertible_adapter(),
        )

        total_loss = None
        if labels is not None and next_sentence_label is not None:
            loss_fct = CrossEntropyLoss()
            masked_lm_loss = loss_fct(prediction_scores.view(-1, self.config.vocab_size), labels.view(-1))
            next_sentence_loss = loss_fct(seq_relationship_score.view(-1, 2), next_sentence_label.view(-1))
            total_loss = masked_lm_loss + next_sentence_loss

        if not return_dict:
            output = (prediction_scores, seq_relationship_score) + outputs[2:]
            return ((total_loss,) + output) if total_loss is not None else output

        return BertForPreTrainingOutput(
            loss=total_loss,
            prediction_logits=prediction_scores,
            seq_relationship_logits=seq_relationship_score,
            hidden_states=outputs.hidden_states,
            attentions=outputs.attentions,
        )


@add_start_docstrings(
    """Bert Model with a `language modeling` head on top for CLM fine-tuning. """, BERT_START_DOCSTRING
)
class BertLMHeadModel(ModelWithHeadsAdaptersMixin, BertPreTrainedModel):

    authorized_unexpected_keys = [r"pooler"]
    authorized_missing_keys = [r"position_ids", r"predictions.decoder.bias"]

    def __init__(self, config):
        super().__init__(config)

        if not config.is_decoder:
            logger.warning("If you want to use `BertLMHeadModel` as a standalone, add `is_decoder=True.`")

        self.bert = BertModel(config, add_pooling_layer=False)
        self.cls = BertOnlyMLMHead(config)

        self.init_weights()

    def get_output_embeddings(self):
        return self.cls.predictions.decoder

    @add_start_docstrings_to_model_forward(BERT_INPUTS_DOCSTRING.format("batch_size, sequence_length"))
    @replace_return_docstrings(output_type=CausalLMOutputWithCrossAttentions, config_class=_CONFIG_FOR_DOC)
    def forward(
        self,
        input_ids=None,
        attention_mask=None,
        token_type_ids=None,
        position_ids=None,
        head_mask=None,
        inputs_embeds=None,
        encoder_hidden_states=None,
        encoder_attention_mask=None,
        labels=None,
        output_attentions=None,
        output_hidden_states=None,
        return_dict=None,
    ):
        r"""
        encoder_hidden_states  (:obj:`torch.FloatTensor` of shape :obj:`(batch_size, sequence_length, hidden_size)`, `optional`):
            Sequence of hidden-states at the output of the last layer of the encoder. Used in the cross-attention if
            the model is configured as a decoder.
        encoder_attention_mask (:obj:`torch.FloatTensor` of shape :obj:`(batch_size, sequence_length)`, `optional`):
            Mask to avoid performing attention on the padding token indices of the encoder input. This mask is used in
            the cross-attention if the model is configured as a decoder. Mask values selected in ``[0, 1]``:

            - 1 for tokens that are **not masked**,
            - 0 for tokens that are **masked**.
        labels (:obj:`torch.LongTensor` of shape :obj:`(batch_size, sequence_length)`, `optional`):
            Labels for computing the left-to-right language modeling loss (next word prediction). Indices should be in
            ``[-100, 0, ..., config.vocab_size]`` (see ``input_ids`` docstring) Tokens with indices set to ``-100`` are
            ignored (masked), the loss is only computed for the tokens with labels n ``[0, ..., config.vocab_size]``

        Returns:

        Example::

            >>> from transformers import BertTokenizer, BertLMHeadModel, BertConfig
            >>> import torch

            >>> tokenizer = BertTokenizer.from_pretrained('bert-base-cased')
            >>> config = BertConfig.from_pretrained("bert-base-cased")
            >>> config.is_decoder = True
            >>> model = BertLMHeadModel.from_pretrained('bert-base-cased', config=config, return_dict=True)

            >>> inputs = tokenizer("Hello, my dog is cute", return_tensors="pt")
            >>> outputs = model(**inputs)

            >>> prediction_logits = outputs.logits
        """
        return_dict = return_dict if return_dict is not None else self.config.use_return_dict

        outputs = self.bert(
            input_ids,
            attention_mask=attention_mask,
            token_type_ids=token_type_ids,
            position_ids=position_ids,
            head_mask=head_mask,
            inputs_embeds=inputs_embeds,
            encoder_hidden_states=encoder_hidden_states,
            encoder_attention_mask=encoder_attention_mask,
            output_attentions=output_attentions,
            output_hidden_states=output_hidden_states,
            return_dict=return_dict,
        )

        sequence_output = outputs[0]
        prediction_scores = self.cls(
            sequence_output,
            inv_lang_adapter=self.bert.get_invertible_adapter(),
        )

        lm_loss = None
        if labels is not None:
            # we are doing next-token prediction; shift prediction scores and input ids by one
            shifted_prediction_scores = prediction_scores[:, :-1, :].contiguous()
            labels = labels[:, 1:].contiguous()
            loss_fct = CrossEntropyLoss()
            lm_loss = loss_fct(shifted_prediction_scores.view(-1, self.config.vocab_size), labels.view(-1))

        if not return_dict:
            output = (prediction_scores,) + outputs[2:]
            return ((lm_loss,) + output) if lm_loss is not None else output

        return CausalLMOutputWithCrossAttentions(
            loss=lm_loss,
            logits=prediction_scores,
            hidden_states=outputs.hidden_states,
            attentions=outputs.attentions,
            cross_attentions=outputs.cross_attentions,
        )

    def prepare_inputs_for_generation(self, input_ids, attention_mask=None, **model_kwargs):
        input_shape = input_ids.shape

        # if model is used as a decoder in encoder-decoder model, the decoder attention mask is created on the fly
        if attention_mask is None:
            attention_mask = input_ids.new_ones(input_shape)

        return {"input_ids": input_ids, "attention_mask": attention_mask}


@add_start_docstrings("""Bert Model with a `language modeling` head on top. """, BERT_START_DOCSTRING)
class BertForMaskedLM(ModelWithHeadsAdaptersMixin, BertPreTrainedModel):

    authorized_unexpected_keys = [r"pooler"]
    authorized_missing_keys = [r"position_ids", r"predictions.decoder.bias"]

    def __init__(self, config):
        super().__init__(config)

        if config.is_decoder:
            logger.warning(
                "If you want to use `BertForMaskedLM` make sure `config.is_decoder=False` for "
                "bi-directional self-attention."
            )

        self.bert = BertModel(config, add_pooling_layer=False)
        self.cls = BertOnlyMLMHead(config)

        self.init_weights()

    def get_output_embeddings(self):
        return self.cls.predictions.decoder

    @add_start_docstrings_to_model_forward(BERT_INPUTS_DOCSTRING.format("batch_size, sequence_length"))
    @add_code_sample_docstrings(
        tokenizer_class=_TOKENIZER_FOR_DOC,
        checkpoint="bert-base-uncased",
        output_type=MaskedLMOutput,
        config_class=_CONFIG_FOR_DOC,
    )
    def forward(
        self,
        input_ids=None,
        attention_mask=None,
        token_type_ids=None,
        position_ids=None,
        head_mask=None,
        inputs_embeds=None,
        encoder_hidden_states=None,
        encoder_attention_mask=None,
        labels=None,
        output_attentions=None,
        output_hidden_states=None,
        adapter_names=None,
        return_dict=None,
        **kwargs
    ):
        r"""
        labels (:obj:`torch.LongTensor` of shape :obj:`(batch_size, sequence_length)`, `optional`):
            Labels for computing the masked language modeling loss. Indices should be in ``[-100, 0, ...,
            config.vocab_size]`` (see ``input_ids`` docstring) Tokens with indices set to ``-100`` are ignored
            (masked), the loss is only computed for the tokens with labels in ``[0, ..., config.vocab_size]``
        kwargs (:obj:`Dict[str, any]`, optional, defaults to `{}`):
            Used to hide legacy arguments that have been deprecated.
        """
        if "masked_lm_labels" in kwargs:
            warnings.warn(
                "The `masked_lm_labels` argument is deprecated and will be removed in a future version, use `labels` instead.",
                FutureWarning,
            )
            labels = kwargs.pop("masked_lm_labels")
        assert "lm_labels" not in kwargs, "Use `BertWithLMHead` for autoregressive language modeling task."
        assert kwargs == {}, f"Unexpected keyword arguments: {list(kwargs.keys())}."

        return_dict = return_dict if return_dict is not None else self.config.use_return_dict

        outputs = self.bert(
            input_ids,
            attention_mask=attention_mask,
            token_type_ids=token_type_ids,
            position_ids=position_ids,
            head_mask=head_mask,
            inputs_embeds=inputs_embeds,
            encoder_hidden_states=encoder_hidden_states,
            encoder_attention_mask=encoder_attention_mask,
            output_attentions=output_attentions,
            output_hidden_states=output_hidden_states,
            adapter_names=adapter_names,
            return_dict=return_dict,
        )

        sequence_output = outputs[0]
        prediction_scores = self.cls(
            sequence_output,
<<<<<<< HEAD
            inv_lang_adapter=self.bert.get_invertible_adapter(),
=======
            inv_lang_adapter=self.bert.get_invertible_lang_adapter(adapter_names),
>>>>>>> dbef5503
        )

        masked_lm_loss = None
        if labels is not None:
            loss_fct = CrossEntropyLoss()  # -100 index = padding token
            masked_lm_loss = loss_fct(prediction_scores.view(-1, self.config.vocab_size), labels.view(-1))

        if not return_dict:
            output = (prediction_scores,) + outputs[2:]
            return ((masked_lm_loss,) + output) if masked_lm_loss is not None else output

        return MaskedLMOutput(
            loss=masked_lm_loss,
            logits=prediction_scores,
            hidden_states=outputs.hidden_states,
            attentions=outputs.attentions,
        )

    def prepare_inputs_for_generation(self, input_ids, attention_mask=None, **model_kwargs):
        input_shape = input_ids.shape
        effective_batch_size = input_shape[0]

        #  add a dummy token
        assert self.config.pad_token_id is not None, "The PAD token should be defined for generation"
        attention_mask = torch.cat([attention_mask, attention_mask.new_zeros((attention_mask.shape[0], 1))], dim=-1)
        dummy_token = torch.full(
            (effective_batch_size, 1), self.config.pad_token_id, dtype=torch.long, device=input_ids.device
        )
        input_ids = torch.cat([input_ids, dummy_token], dim=1)

        return {"input_ids": input_ids, "attention_mask": attention_mask}


@add_start_docstrings(
    """Bert Model with a `next sentence prediction (classification)` head on top. """,
    BERT_START_DOCSTRING,
)
class BertForNextSentencePrediction(ModelWithHeadsAdaptersMixin, BertPreTrainedModel):
    def __init__(self, config):
        super().__init__(config)

        self.bert = BertModel(config)
        self.cls = BertOnlyNSPHead(config)

        self.init_weights()

    @add_start_docstrings_to_model_forward(BERT_INPUTS_DOCSTRING.format("batch_size, sequence_length"))
    @replace_return_docstrings(output_type=NextSentencePredictorOutput, config_class=_CONFIG_FOR_DOC)
    def forward(
        self,
        input_ids=None,
        attention_mask=None,
        token_type_ids=None,
        position_ids=None,
        head_mask=None,
        inputs_embeds=None,
        labels=None,
        output_attentions=None,
        output_hidden_states=None,
        return_dict=None,
        **kwargs
    ):
        r"""
        labels (:obj:`torch.LongTensor` of shape :obj:`(batch_size,)`, `optional`):
            Labels for computing the next sequence prediction (classification) loss. Input should be a sequence pair
            (see ``input_ids`` docstring). Indices should be in ``[0, 1]``:

            - 0 indicates sequence B is a continuation of sequence A,
            - 1 indicates sequence B is a random sequence.

        Returns:

        Example::

            >>> from transformers import BertTokenizer, BertForNextSentencePrediction
            >>> import torch

            >>> tokenizer = BertTokenizer.from_pretrained('bert-base-uncased')
            >>> model = BertForNextSentencePrediction.from_pretrained('bert-base-uncased', return_dict=True)

            >>> prompt = "In Italy, pizza served in formal settings, such as at a restaurant, is presented unsliced."
            >>> next_sentence = "The sky is blue due to the shorter wavelength of blue light."
            >>> encoding = tokenizer(prompt, next_sentence, return_tensors='pt')

            >>> outputs = model(**encoding, labels=torch.LongTensor([1]))
            >>> logits = outputs.logits
            >>> assert logits[0, 0] < logits[0, 1] # next sentence was random
        """

        if "next_sentence_label" in kwargs:
            warnings.warn(
                "The `next_sentence_label` argument is deprecated and will be removed in a future version, use `labels` instead.",
                FutureWarning,
            )
            labels = kwargs.pop("next_sentence_label")

        return_dict = return_dict if return_dict is not None else self.config.use_return_dict

        outputs = self.bert(
            input_ids,
            attention_mask=attention_mask,
            token_type_ids=token_type_ids,
            position_ids=position_ids,
            head_mask=head_mask,
            inputs_embeds=inputs_embeds,
            output_attentions=output_attentions,
            output_hidden_states=output_hidden_states,
            return_dict=return_dict,
        )

        pooled_output = outputs[1]

        seq_relationship_scores = self.cls(pooled_output)

        next_sentence_loss = None
        if labels is not None:
            loss_fct = CrossEntropyLoss()
            next_sentence_loss = loss_fct(seq_relationship_scores.view(-1, 2), labels.view(-1))

        if not return_dict:
            output = (seq_relationship_scores,) + outputs[2:]
            return ((next_sentence_loss,) + output) if next_sentence_loss is not None else output

        return NextSentencePredictorOutput(
            loss=next_sentence_loss,
            logits=seq_relationship_scores,
            hidden_states=outputs.hidden_states,
            attentions=outputs.attentions,
        )


@add_start_docstrings(
    """
    Bert Model transformer with a sequence classification/regression head on top (a linear layer on top of the pooled
    output) e.g. for GLUE tasks.
    """,
    BERT_START_DOCSTRING,
)
class BertForSequenceClassification(ModelWithHeadsAdaptersMixin, BertPreTrainedModel):
    def __init__(self, config):
        super().__init__(config)
        self.num_labels = config.num_labels

        self.bert = BertModel(config)
        self.dropout = nn.Dropout(config.hidden_dropout_prob)
        self.classifier = nn.Linear(config.hidden_size, config.num_labels)

        self.init_weights()

    @add_start_docstrings_to_model_forward(BERT_INPUTS_DOCSTRING.format("batch_size, sequence_length"))
    @add_code_sample_docstrings(
        tokenizer_class=_TOKENIZER_FOR_DOC,
        checkpoint="bert-base-uncased",
        output_type=SequenceClassifierOutput,
        config_class=_CONFIG_FOR_DOC,
    )
    def forward(
        self,
        input_ids=None,
        attention_mask=None,
        token_type_ids=None,
        position_ids=None,
        head_mask=None,
        inputs_embeds=None,
        labels=None,
        output_attentions=None,
        output_hidden_states=None,
        return_dict=None,
    ):
        r"""
        labels (:obj:`torch.LongTensor` of shape :obj:`(batch_size,)`, `optional`):
            Labels for computing the sequence classification/regression loss. Indices should be in :obj:`[0, ...,
            config.num_labels - 1]`. If :obj:`config.num_labels == 1` a regression loss is computed (Mean-Square loss),
            If :obj:`config.num_labels > 1` a classification loss is computed (Cross-Entropy).
        """
        return_dict = return_dict if return_dict is not None else self.config.use_return_dict

        outputs = self.bert(
            input_ids,
            attention_mask=attention_mask,
            token_type_ids=token_type_ids,
            position_ids=position_ids,
            head_mask=head_mask,
            inputs_embeds=inputs_embeds,
            output_attentions=output_attentions,
            output_hidden_states=output_hidden_states,
            return_dict=return_dict,
        )

        pooled_output = outputs[1]

        pooled_output = self.dropout(pooled_output)
        logits = self.classifier(pooled_output)

        loss = None
        if labels is not None:
            if self.num_labels == 1:
                #  We are doing regression
                loss_fct = MSELoss()
                loss = loss_fct(logits.view(-1), labels.view(-1))
            else:
                loss_fct = CrossEntropyLoss()
                loss = loss_fct(logits.view(-1, self.num_labels), labels.view(-1))

        if not return_dict:
            output = (logits,) + outputs[2:]
            return ((loss,) + output) if loss is not None else output

        return SequenceClassifierOutput(
            loss=loss,
            logits=logits,
            hidden_states=outputs.hidden_states,
            attentions=outputs.attentions,
        )


@add_start_docstrings(
    """
    Bert Model with a multiple choice classification head on top (a linear layer on top of the pooled output and a
    softmax) e.g. for RocStories/SWAG tasks.
    """,
    BERT_START_DOCSTRING,
)
class BertForMultipleChoice(ModelWithHeadsAdaptersMixin, BertPreTrainedModel):
    def __init__(self, config):
        super().__init__(config)

        self.bert = BertModel(config)
        self.dropout = nn.Dropout(config.hidden_dropout_prob)
        self.classifier = nn.Linear(config.hidden_size, 1)

        self.init_weights()

    @add_start_docstrings_to_model_forward(BERT_INPUTS_DOCSTRING.format("batch_size, num_choices, sequence_length"))
    @add_code_sample_docstrings(
        tokenizer_class=_TOKENIZER_FOR_DOC,
        checkpoint="bert-base-uncased",
        output_type=MultipleChoiceModelOutput,
        config_class=_CONFIG_FOR_DOC,
    )
    def forward(
        self,
        input_ids=None,
        attention_mask=None,
        token_type_ids=None,
        position_ids=None,
        head_mask=None,
        inputs_embeds=None,
        labels=None,
        output_attentions=None,
        output_hidden_states=None,
        return_dict=None,
    ):
        r"""
        labels (:obj:`torch.LongTensor` of shape :obj:`(batch_size,)`, `optional`):
            Labels for computing the multiple choice classification loss. Indices should be in ``[0, ...,
            num_choices-1]`` where :obj:`num_choices` is the size of the second dimension of the input tensors. (See
            :obj:`input_ids` above)
        """
        return_dict = return_dict if return_dict is not None else self.config.use_return_dict
        num_choices = input_ids.shape[1] if input_ids is not None else inputs_embeds.shape[1]

        input_ids = input_ids.view(-1, input_ids.size(-1)) if input_ids is not None else None
        attention_mask = attention_mask.view(-1, attention_mask.size(-1)) if attention_mask is not None else None
        token_type_ids = token_type_ids.view(-1, token_type_ids.size(-1)) if token_type_ids is not None else None
        position_ids = position_ids.view(-1, position_ids.size(-1)) if position_ids is not None else None
        inputs_embeds = (
            inputs_embeds.view(-1, inputs_embeds.size(-2), inputs_embeds.size(-1))
            if inputs_embeds is not None
            else None
        )

        outputs = self.bert(
            input_ids,
            attention_mask=attention_mask,
            token_type_ids=token_type_ids,
            position_ids=position_ids,
            head_mask=head_mask,
            inputs_embeds=inputs_embeds,
            output_attentions=output_attentions,
            output_hidden_states=output_hidden_states,
            return_dict=return_dict,
        )

        pooled_output = outputs[1]

        pooled_output = self.dropout(pooled_output)
        logits = self.classifier(pooled_output)
        reshaped_logits = logits.view(-1, num_choices)

        loss = None
        if labels is not None:
            loss_fct = CrossEntropyLoss()
            loss = loss_fct(reshaped_logits, labels)

        if not return_dict:
            output = (reshaped_logits,) + outputs[2:]
            return ((loss,) + output) if loss is not None else output

        return MultipleChoiceModelOutput(
            loss=loss,
            logits=reshaped_logits,
            hidden_states=outputs.hidden_states,
            attentions=outputs.attentions,
        )


@add_start_docstrings(
    """
    Bert Model with a token classification head on top (a linear layer on top of the hidden-states output) e.g. for
    Named-Entity-Recognition (NER) tasks.
    """,
    BERT_START_DOCSTRING,
)
class BertForTokenClassification(ModelWithHeadsAdaptersMixin, BertPreTrainedModel):

    authorized_unexpected_keys = [r"pooler"]

    def __init__(self, config):
        super().__init__(config)
        self.num_labels = config.num_labels

        self.bert = BertModel(config, add_pooling_layer=False)
        self.dropout = nn.Dropout(config.hidden_dropout_prob)
        self.classifier = nn.Linear(config.hidden_size, config.num_labels)

        self.init_weights()

    @add_start_docstrings_to_model_forward(BERT_INPUTS_DOCSTRING.format("batch_size, sequence_length"))
    @add_code_sample_docstrings(
        tokenizer_class=_TOKENIZER_FOR_DOC,
        checkpoint="bert-base-uncased",
        output_type=TokenClassifierOutput,
        config_class=_CONFIG_FOR_DOC,
    )
    def forward(
        self,
        input_ids=None,
        attention_mask=None,
        token_type_ids=None,
        position_ids=None,
        head_mask=None,
        inputs_embeds=None,
        labels=None,
        output_attentions=None,
        output_hidden_states=None,
        return_dict=None,
    ):
        r"""
        labels (:obj:`torch.LongTensor` of shape :obj:`(batch_size, sequence_length)`, `optional`):
            Labels for computing the token classification loss. Indices should be in ``[0, ..., config.num_labels -
            1]``.
        """
        return_dict = return_dict if return_dict is not None else self.config.use_return_dict

        outputs = self.bert(
            input_ids,
            attention_mask=attention_mask,
            token_type_ids=token_type_ids,
            position_ids=position_ids,
            head_mask=head_mask,
            inputs_embeds=inputs_embeds,
            output_attentions=output_attentions,
            output_hidden_states=output_hidden_states,
            return_dict=return_dict,
        )

        sequence_output = outputs[0]

        sequence_output = self.dropout(sequence_output)
        logits = self.classifier(sequence_output)

        loss = None
        if labels is not None:
            loss_fct = CrossEntropyLoss()
            # Only keep active parts of the loss
            if attention_mask is not None:
                active_loss = attention_mask.view(-1) == 1
                active_logits = logits.view(-1, self.num_labels)
                active_labels = torch.where(
                    active_loss, labels.view(-1), torch.tensor(loss_fct.ignore_index).type_as(labels)
                )
                loss = loss_fct(active_logits, active_labels)
            else:
                loss = loss_fct(logits.view(-1, self.num_labels), labels.view(-1))

        if not return_dict:
            output = (logits,) + outputs[2:]
            return ((loss,) + output) if loss is not None else output

        return TokenClassifierOutput(
            loss=loss,
            logits=logits,
            hidden_states=outputs.hidden_states,
            attentions=outputs.attentions,
        )


@add_start_docstrings(
    """
    Bert Model with a span classification head on top for extractive question-answering tasks like SQuAD (a linear
    layers on top of the hidden-states output to compute `span start logits` and `span end logits`).
    """,
    BERT_START_DOCSTRING,
)
class BertForQuestionAnswering(ModelWithHeadsAdaptersMixin, BertPreTrainedModel):

    authorized_unexpected_keys = [r"pooler"]

    def __init__(self, config):
        super().__init__(config)
        self.num_labels = config.num_labels

        self.bert = BertModel(config, add_pooling_layer=False)
        self.qa_outputs = nn.Linear(config.hidden_size, config.num_labels)

        self.init_weights()

    @add_start_docstrings_to_model_forward(BERT_INPUTS_DOCSTRING.format("batch_size, sequence_length"))
    @add_code_sample_docstrings(
        tokenizer_class=_TOKENIZER_FOR_DOC,
        checkpoint="bert-base-uncased",
        output_type=QuestionAnsweringModelOutput,
        config_class=_CONFIG_FOR_DOC,
    )
    def forward(
        self,
        input_ids=None,
        attention_mask=None,
        token_type_ids=None,
        position_ids=None,
        head_mask=None,
        inputs_embeds=None,
        start_positions=None,
        end_positions=None,
        output_attentions=None,
        output_hidden_states=None,
        return_dict=None,
    ):
        r"""
        start_positions (:obj:`torch.LongTensor` of shape :obj:`(batch_size,)`, `optional`):
            Labels for position (index) of the start of the labelled span for computing the token classification loss.
            Positions are clamped to the length of the sequence (:obj:`sequence_length`). Position outside of the
            sequence are not taken into account for computing the loss.
        end_positions (:obj:`torch.LongTensor` of shape :obj:`(batch_size,)`, `optional`):
            Labels for position (index) of the end of the labelled span for computing the token classification loss.
            Positions are clamped to the length of the sequence (:obj:`sequence_length`). Position outside of the
            sequence are not taken into account for computing the loss.
        """
        return_dict = return_dict if return_dict is not None else self.config.use_return_dict

        outputs = self.bert(
            input_ids,
            attention_mask=attention_mask,
            token_type_ids=token_type_ids,
            position_ids=position_ids,
            head_mask=head_mask,
            inputs_embeds=inputs_embeds,
            output_attentions=output_attentions,
            output_hidden_states=output_hidden_states,
            return_dict=return_dict,
        )

        sequence_output = outputs[0]

        logits = self.qa_outputs(sequence_output)
        start_logits, end_logits = logits.split(1, dim=-1)
        start_logits = start_logits.squeeze(-1)
        end_logits = end_logits.squeeze(-1)

        total_loss = None
        if start_positions is not None and end_positions is not None:
            # If we are on multi-GPU, split add a dimension
            if len(start_positions.size()) > 1:
                start_positions = start_positions.squeeze(-1)
            if len(end_positions.size()) > 1:
                end_positions = end_positions.squeeze(-1)
            # sometimes the start/end positions are outside our model inputs, we ignore these terms
            ignored_index = start_logits.size(1)
            start_positions.clamp_(0, ignored_index)
            end_positions.clamp_(0, ignored_index)

            loss_fct = CrossEntropyLoss(ignore_index=ignored_index)
            start_loss = loss_fct(start_logits, start_positions)
            end_loss = loss_fct(end_logits, end_positions)
            total_loss = (start_loss + end_loss) / 2

        if not return_dict:
            output = (start_logits, end_logits) + outputs[2:]
            return ((total_loss,) + output) if total_loss is not None else output

        return QuestionAnsweringModelOutput(
            loss=total_loss,
            start_logits=start_logits,
            end_logits=end_logits,
            hidden_states=outputs.hidden_states,
            attentions=outputs.attentions,
        )<|MERGE_RESOLUTION|>--- conflicted
+++ resolved
@@ -1266,11 +1266,7 @@
         sequence_output = outputs[0]
         prediction_scores = self.cls(
             sequence_output,
-<<<<<<< HEAD
             inv_lang_adapter=self.bert.get_invertible_adapter(),
-=======
-            inv_lang_adapter=self.bert.get_invertible_lang_adapter(adapter_names),
->>>>>>> dbef5503
         )
 
         masked_lm_loss = None
