--- conflicted
+++ resolved
@@ -292,20 +292,8 @@
         self.layer = nn.ModuleList([TransformerBlock(config) for _ in range(config.n_layers)])
 
     def forward(
-<<<<<<< HEAD
         self, x, attn_mask=None, head_mask=None, output_attentions=False, output_hidden_states=False, return_dict=None
-    ):
-=======
-        self,
-        x,
-        attn_mask=None,
-        head_mask=None,
-        output_attentions=False,
-        output_hidden_states=False,
-        return_dict=None,
-        adapter_names=None,
     ):  # docstyle-ignore
->>>>>>> dbef5503
         """
         Parameters:
             x: torch.tensor(bs, seq_length, dim) Input sequence embedded.
@@ -476,10 +464,6 @@
         inputs_embeds=None,
         output_attentions=None,
         output_hidden_states=None,
-<<<<<<< HEAD
-=======
-        adapter_names=None,
->>>>>>> dbef5503
         return_dict=None,
     ):
         output_attentions = output_attentions if output_attentions is not None else self.config.output_attentions
@@ -518,10 +502,6 @@
             head_mask=head_mask,
             output_attentions=output_attentions,
             output_hidden_states=output_hidden_states,
-<<<<<<< HEAD
-=======
-            adapter_names=adapter_names,
->>>>>>> dbef5503
             return_dict=return_dict,
         )
 
@@ -617,10 +597,6 @@
         labels=None,
         output_attentions=None,
         output_hidden_states=None,
-<<<<<<< HEAD
-=======
-        adapter_names=None,
->>>>>>> dbef5503
         return_dict=None,
         **kwargs
     ):
@@ -648,10 +624,6 @@
             inputs_embeds=inputs_embeds,
             output_attentions=output_attentions,
             output_hidden_states=output_hidden_states,
-<<<<<<< HEAD
-=======
-            adapter_names=adapter_names,
->>>>>>> dbef5503
             return_dict=return_dict,
         )
         hidden_states = dlbrt_output[0]  # (bs, seq_length, dim)
@@ -712,10 +684,6 @@
         labels=None,
         output_attentions=None,
         output_hidden_states=None,
-<<<<<<< HEAD
-=======
-        adapter_names=None,
->>>>>>> dbef5503
         return_dict=None,
     ):
         r"""
@@ -733,10 +701,6 @@
             inputs_embeds=inputs_embeds,
             output_attentions=output_attentions,
             output_hidden_states=output_hidden_states,
-<<<<<<< HEAD
-=======
-            adapter_names=adapter_names,
->>>>>>> dbef5503
             return_dict=return_dict,
         )
         hidden_state = distilbert_output[0]  # (bs, seq_len, dim)
@@ -802,10 +766,6 @@
         end_positions=None,
         output_attentions=None,
         output_hidden_states=None,
-<<<<<<< HEAD
-=======
-        adapter_names=None,
->>>>>>> dbef5503
         return_dict=None,
     ):
         r"""
@@ -827,10 +787,6 @@
             inputs_embeds=inputs_embeds,
             output_attentions=output_attentions,
             output_hidden_states=output_hidden_states,
-<<<<<<< HEAD
-=======
-            adapter_names=adapter_names,
->>>>>>> dbef5503
             return_dict=return_dict,
         )
         hidden_states = distilbert_output[0]  # (bs, max_query_len, dim)
@@ -905,10 +861,6 @@
         labels=None,
         output_attentions=None,
         output_hidden_states=None,
-<<<<<<< HEAD
-=======
-        adapter_names=None,
->>>>>>> dbef5503
         return_dict=None,
     ):
         r"""
@@ -925,10 +877,6 @@
             inputs_embeds=inputs_embeds,
             output_attentions=output_attentions,
             output_hidden_states=output_hidden_states,
-<<<<<<< HEAD
-=======
-            adapter_names=adapter_names,
->>>>>>> dbef5503
             return_dict=return_dict,
         )
 
