--- conflicted
+++ resolved
@@ -7,9 +7,6 @@
 
 import torch
 
-<<<<<<< HEAD
-from .adapter_config import DEFAULT_ADAPTER_CONFIG, AdapterConfig, AdapterType, build_full_config
-=======
 from .adapter_config import (
     ADAPTERFUSION_CONFIG_MAP,
     DEFAULT_ADAPTERFUSION_CONFIG,
@@ -19,7 +16,6 @@
     build_full_config,
     get_adapter_config_hash,
 )
->>>>>>> eada3e04
 from .adapter_utils import (
     ADAPTERFUSION_CONFIG_NAME,
     ADAPTERFUSION_WEIGHTS_NAME,
