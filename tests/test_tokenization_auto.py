--- conflicted
+++ resolved
@@ -27,17 +27,14 @@
     RobertaTokenizer,
     RobertaTokenizerFast,
 )
-<<<<<<< HEAD
-from transformers.testing_utils import DUMMY_UNKWOWN_IDENTIFIER, SMALL_MODEL_IDENTIFIER, slow  # noqa: F401
-=======
 from transformers.configuration_auto import AutoConfig
 from transformers.configuration_roberta import RobertaConfig
 from transformers.testing_utils import (
     DUMMY_DIFF_TOKENIZER_IDENTIFIER,
     DUMMY_UNKWOWN_IDENTIFIER,
     SMALL_MODEL_IDENTIFIER,
+    slow,
 )
->>>>>>> 1ba08dc2
 from transformers.tokenization_auto import TOKENIZER_MAPPING
 
 
