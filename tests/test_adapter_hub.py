import os
import unittest

<<<<<<< HEAD
import numpy as np

from transformers import (  # get_adapter_config_hash,
    ADAPTER_CONFIG_MAP,
    AdapterConfig,
    AutoModel,
    AutoTokenizer,
    BertForSequenceClassification,
    GlueDataset,
    GlueDataTrainingArguments,
    Trainer,
    TrainingArguments,
    glue_compute_metrics,
=======
from transformers import (
    ADAPTER_CONFIG_MAP,
    AdapterConfig,
    BertForSequenceClassification,
    BertModelWithHeads,
    get_adapter_config_hash,
>>>>>>> 243ebda8
)
from transformers.adapter_utils import find_in_index
from transformers.testing_utils import require_torch

from .test_modeling_common import ids_tensor


SAMPLE_INDEX = os.path.join(os.path.dirname(os.path.abspath(__file__)), "fixtures/hub-index.sample.json")


@require_torch
class AdapterHubTest(unittest.TestCase):
    search_samples = [
        ("t@ukp", "pfeiffer", "path/to/pfeiffer/ukp"),
        ("s@ukp", "pfeiffer", "path/to/pfeiffer/ukp"),
        ("xyz", "pfeiffer", None),
        ("t/s", None, "path/to/default"),
        ("t/s@ukp", "pfeiffer", "path/to/pfeiffer/ukp"),
        ("t/s", "pfeiffer", "path/to/pfeiffer/default"),
        ("t/s", "houlsby", "path/to/houlsby/example-org"),
    ]

    def test_find_in_index(self):
        for sample in self.search_samples:
            with self.subTest(sample=sample):
                config = ADAPTER_CONFIG_MAP[sample[1]] if sample[1] else None
                found_entry = find_in_index(sample[0], None, None, config, index_file=SAMPLE_INDEX)
                self.assertEqual(sample[2], found_entry)

    def test_load_task_adapter_from_hub(self):
        """This test checks if an adapter is loaded from the Hub correctly by evaluating it on some MRPC samples
        and comparing with the expected result.
        """
        for config in ["pfeiffer", "houlsby"]:
            with self.subTest(config=config):
                tokenizer = AutoTokenizer.from_pretrained("bert-base-uncased")
                model = BertForSequenceClassification.from_pretrained("bert-base-uncased")

                loading_info = {}
                adapter_name = model.load_adapter(
                    "sts/mrpc@ukp", config=config, version="1", loading_info=loading_info
                )

                self.assertEqual(0, len(loading_info["missing_keys"]))

                # TODO hotfix for unnecessary weights in old adapters
                unexpected_keys = [k for k in loading_info["unexpected_keys"] if "adapter_attention" not in k]
                self.assertEqual(0, len(unexpected_keys))

                self.assertIn(adapter_name, model.config.adapters.adapters)
                self.assertNotIn(adapter_name, model.base_model.invertible_adapters)

                # check if config is valid
                # TODO temporarily commented out as loaded PfeifferConfig does not match local version
                # expected_hash = get_adapter_config_hash(AdapterConfig.load(config))
                # real_hash = get_adapter_config_hash(model.config.adapters.get(adapter_name))
                # self.assertEqual(expected_hash, real_hash)

                # setup dataset
                data_args = GlueDataTrainingArguments(
                    task_name="mrpc", data_dir="./tests/fixtures/tests_samples/MRPC", overwrite_cache=True
                )
                eval_dataset = GlueDataset(data_args, tokenizer=tokenizer, mode="dev")
                training_args = TrainingArguments(output_dir="./examples", no_cuda=True)

                # evaluate
                trainer = Trainer(
                    model=model,
                    args=training_args,
                    eval_dataset=eval_dataset,
                    compute_metrics=self._compute_glue_metrics("mrpc"),
                    adapter_names=["mrpc"],
                )
                result = trainer.evaluate()
                self.assertGreater(result["eval_acc"], 0.9)

    def _compute_glue_metrics(self, task_name):
        return lambda p: glue_compute_metrics(task_name, np.argmax(p.predictions, axis=1), p.label_ids)

    def test_load_lang_adapter_from_hub(self):
        for config in ["pfeiffer", "houlsby"]:
            with self.subTest(config=config):
                model = AutoModel.from_pretrained("bert-base-multilingual-cased")
                config = AdapterConfig.load(config, non_linearity="gelu", reduction_factor=2)

                loading_info = {}
                adapter_name = model.load_adapter("fi/wiki@ukp", "text_lang", config=config, loading_info=loading_info)

                self.assertEqual(0, len(loading_info["missing_keys"]))

                # TODO hotfix for unnecessary weights in old adapters
                unexpected_keys = [k for k in loading_info["unexpected_keys"] if "adapter_attention" not in k]
                self.assertEqual(0, len(unexpected_keys))

                # check if adapter & invertible adapter were added
                self.assertIn(adapter_name, model.config.adapters.adapters)
                self.assertIn(adapter_name, model.invertible_adapters)

                # check if config is valid
                # TODO hashes are not guaranteed to be equal because of invertible adapters
                # expected_hash = get_adapter_config_hash(config)
                # real_hash = get_adapter_config_hash(model.config.adapters.get(adapter_name))
                # self.assertEqual(expected_hash, real_hash)

                # check size of output
                in_data = ids_tensor((1, 128), 1000)
                output = model(in_data)
<<<<<<< HEAD
                self.assertEqual([1, 128, 768], list(output[0].size()))
=======
                self.assertEqual([1, 2], list(output[0].size()))

    def test_load_adapter_with_head_from_hub(self):
        model = BertModelWithHeads.from_pretrained("bert-base-uncased")

        loading_info = {}
        adapter_name = model.load_adapter("qa/squad1@ukp", config="houlsby", version="1", loading_info=loading_info)

        self.assertEqual(0, len(loading_info["missing_keys"]))
        self.assertEqual(0, len(loading_info["unexpected_keys"]))

        self.assertIn(adapter_name, model.config.adapters.adapters)
        # check if config is valid
        expected_hash = get_adapter_config_hash(AdapterConfig.load("houlsby"))
        real_hash = get_adapter_config_hash(model.config.adapters.get(adapter_name))
        self.assertEqual(expected_hash, real_hash)

        # check size of output
        in_data = ids_tensor((1, 128), 1000)
        output = model(in_data)
        self.assertEqual([1, 128], list(output[0].size()))
>>>>>>> 243ebda8
<|MERGE_RESOLUTION|>--- conflicted
+++ resolved
@@ -1,7 +1,6 @@
 import os
 import unittest
 
-<<<<<<< HEAD
 import numpy as np
 
 from transformers import (  # get_adapter_config_hash,
@@ -10,19 +9,13 @@
     AutoModel,
     AutoTokenizer,
     BertForSequenceClassification,
+    BertModelWithHeads,
     GlueDataset,
     GlueDataTrainingArguments,
     Trainer,
     TrainingArguments,
+    get_adapter_config_hash,
     glue_compute_metrics,
-=======
-from transformers import (
-    ADAPTER_CONFIG_MAP,
-    AdapterConfig,
-    BertForSequenceClassification,
-    BertModelWithHeads,
-    get_adapter_config_hash,
->>>>>>> 243ebda8
 )
 from transformers.adapter_utils import find_in_index
 from transformers.testing_utils import require_torch
@@ -130,10 +123,7 @@
                 # check size of output
                 in_data = ids_tensor((1, 128), 1000)
                 output = model(in_data)
-<<<<<<< HEAD
                 self.assertEqual([1, 128, 768], list(output[0].size()))
-=======
-                self.assertEqual([1, 2], list(output[0].size()))
 
     def test_load_adapter_with_head_from_hub(self):
         model = BertModelWithHeads.from_pretrained("bert-base-uncased")
@@ -153,5 +143,4 @@
         # check size of output
         in_data = ids_tensor((1, 128), 1000)
         output = model(in_data)
-        self.assertEqual([1, 128], list(output[0].size()))
->>>>>>> 243ebda8
+        self.assertEqual([1, 128], list(output[0].size()))